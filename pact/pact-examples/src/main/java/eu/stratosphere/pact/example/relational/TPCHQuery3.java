--- conflicted
+++ resolved
@@ -61,10 +61,7 @@
  */
 public class TPCHQuery3 implements PlanAssembler, PlanAssemblerDescription {
 
-<<<<<<< HEAD
 	private static Logger LOGGER = Logger.getLogger(TPCHQuery3.class);
-=======
->>>>>>> f90d0575
 
 	/**
 	 * Concatenation of Integer and String. Used for concatenation of keys
@@ -79,9 +76,6 @@
 			super();
 		}
 
-<<<<<<< HEAD
-		public N_IntStringPair(final PactInteger first, final PactString second) {
-=======
 		/**
 		 * Initializes the concatenation of integer and string.
 		 * 
@@ -89,7 +83,6 @@
 		 * @param second String value for concatenating
 		 */
 		public N_IntStringPair(PactInteger first, PactString second) {
->>>>>>> f90d0575
 			super(first, second);
 		}
 	}
@@ -130,7 +123,6 @@
 
 					out.collect(oKey, value);
 
-<<<<<<< HEAD
 					// Output Schema:
 					// KEY: ORDERKEY
 					// VALUE: 0:ORDERKEY, 1:SHIPPRIORITY
@@ -140,8 +132,6 @@
 				LOGGER.error(e);
 			} catch (final Exception ex) {
 				LOGGER.error(ex);
-=======
->>>>>>> f90d0575
 			}
 		}
 	}
@@ -285,9 +275,6 @@
 			resultPath = args[3];
 		}
 
-<<<<<<< HEAD
-		final DataSourceContract<PactInteger, Tuple> orders = new DataSourceContract<PactInteger, Tuple>(
-=======
 		int degreeOfParallelism = Integer.parseInt(args[0]);
 		String ordersPath = args[1];
 		String lineitemsPath = args[2];
@@ -295,7 +282,6 @@
 
 		// create DataSourceContract for Orders input
 		DataSourceContract<PactInteger, Tuple> orders = new DataSourceContract<PactInteger, Tuple>(
->>>>>>> f90d0575
 			IntTupleDataInFormat.class, ordersPath, "Orders");
 		orders.setFormatParameter("delimiter", "\n");
 		orders.setDegreeOfParallelism(degreeOfParallelism);
